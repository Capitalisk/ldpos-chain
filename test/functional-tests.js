const assert = require('assert');
const Channel = require('./utils/channel');
const NetworkModule = require('./utils/network');
const AppModule = require('./utils/app');
const MockLDPoSChainModule = require('./utils/chain');
const { sha256 } = require('./utils/hash');
const wait = require('./utils/wait');
const { createClient } = require('ldpos-client');
const { tearDownAllFixtures, destroyConnection } = require('ldpos-knex-dal/test/setup');
const LDPoSChainModule = require('../index');

<<<<<<< HEAD
let dalLibPath = './test/utils/dal';
const useKnexDal = process.env.USE_KNEX_DAL;
if (useKnexDal) {
  dalLibPath = 'ldpos-knex-dal/src/index'
}
=======
const NETWORK_SYMBOL = 'ldpos';
>>>>>>> 767985db

describe('Functional tests', async () => {
  let chainModule;
  let dal;
  let adapter;
  let store;
  let channel;
  let options;
  let bootstrapEventTriggered;
  let clientForger;
  let chainChangeEvents;
  let walletAPassphrase;
  let clientA;
  let clientB;

  beforeEach(async () => {
    if (useKnexDal) {
      try {
        await tearDownAllFixtures();
      } catch (e) {
      }
    }
    chainModule = new LDPoSChainModule({
      config: {
        components: {
          dal: {
            libPath: dalLibPath
          }
        }
      },
      logger: {
        info: () => {},
        // info: (...args) => console.info.apply(console, args),
        debug: () => {},
        // debug: (...args) => console.debug.apply(console, args),
        warn: (...args) => console.warn.apply(console, args),
        error: (...args) => console.error.apply(console, args)
      }
    });

    dal = chainModule.dal;

    adapter = {
      getNetworkSymbol: async () => {
        return chainModule.actions.getNetworkSymbol.handler();
      },
      getAccount: async (walletAddress) => {
        return chainModule.actions.getAccount.handler({ params: { walletAddress } });
      },
      postTransaction: async (transaction) => {
        return chainModule.actions.postTransaction.handler({ params: { transaction } });
      }
    };

    store = {
      saveItem: async () => {},
      loadItem: async () => {
        return '0';
      },
      deleteItem: async () => {}
    };

    channel = new Channel({
      modules: {
        app: new AppModule(),
        network: new NetworkModule({
          modules: {
            ldpos_chain: new MockLDPoSChainModule()
          }
        })
      }
    });

    bootstrapEventTriggered = false;
    channel.subscribe(`${chainModule.alias}:bootstrap`, async () => {
      bootstrapEventTriggered = true;
    });

    chainChangeEvents = [];
    channel.subscribe(`${chainModule.alias}:chainChanges`, async (event) => {
      chainChangeEvents.push(event);
    });
  });

  afterEach(async () => {
    await chainModule.unload();
  });

  after( async () => {
    if (useKnexDal) {
      await destroyConnection();
    }
  })

  describe('block forging', async () => {


    describe('with a single registered delegate', async () => {

      beforeEach(async () => {
        // Forger address: ldposfacd5ebf967ebd87436bd5932a58168b9a1151e3
        options = {
          genesisPath: './test/utils/genesis-functional.json',
          forgingPassphrase: 'clerk aware give dog reopen peasant duty cheese tobacco trouble gold angle',
          minTransactionsPerBlock: 0, // Enable forging empty blocks.
          forgingInterval: 5000,
          forgingBlockBroadcastDelay: 200,
          forgingSignatureBroadcastDelay: 200,
          propagationRandomness: 100,
          propagationTimeout: 3000
        };

        await chainModule.load(channel, options);
        clientForger = createClient({
          adapter,
          store,
          networkSymbol: NETWORK_SYMBOL
        });
        await clientForger.connect({
          passphrase: options.forgingPassphrase
        });

        // Address: ldpos1f4db4c3ae469a987776493d47a81a70c245ed00
        walletAPassphrase = 'birth select quiz process bid raccoon memory village snow cable agent bean';

        clientA = createClient({
          adapter,
          store,
          networkSymbol: NETWORK_SYMBOL
        });
        await clientA.connect({
          passphrase: walletAPassphrase
        });
      });

      describe('without any transactions', async () => {

        it('should forge correct number of valid blocks based on forging interval', async () => {
          await wait(12000);
          let newBlocks = chainChangeEvents.map(event => event.data.block);
          let blockList = await chainModule.actions.getBlocksFromHeight.handler({
            params: {
              height: 1,
              limit: 100
            }
          });

          // Can be 3 blocks if the node launches near the end of the first timeslot.
          let blockCount = newBlocks.length;
          assert.equal(blockCount === 2 || blockCount === 3, true);
          assert.equal(newBlocks[0].previousBlockId, null);
          for (let i = 1; i < blockCount; i++) {
            let previousBlock = newBlocks[i - 1];
            let block = newBlocks[i];
            assert.equal(block.previousBlockId, previousBlock.id);
          }
          for (let i = 0; i < blockCount; i++) {
            let block = newBlocks[i];
            assert.equal(block.height, i + 1);
            assert.equal(block.timestamp % 5000, 0);
            assert.equal(block.forgerAddress, 'ldposfacd5ebf967ebd87436bd5932a58168b9a1151e3');
            assert.equal(typeof block.forgingPublicKey, 'string');
            assert.equal(typeof block.nextForgingPublicKey, 'string');
            assert.equal(typeof block.nextForgingKeyIndex, 'number');
            assert.equal(typeof block.id, 'string');
            assert.equal(block.numberOfTransactions, 0);
          }
        });

      });

      describe('with transactions', async () => {

        beforeEach(async () => {
          for (let i = 0; i < 10; i++) {
            await wait(600);

            // Recipient passphrase: genius shoulder into daring armor proof cycle bench patrol paper grant picture
            let preparedTxn = await clientA.prepareTransaction({
              type: 'transfer',
              recipientAddress: 'ldposc917fe4c2a3a323fd221d4df44bb9ad0a3ecc3c8',
              amount: `${i + 1}00000000`,
              fee: `${i + 1}0000000`,
              timestamp: 100000,
              message: ''
            });
            await chainModule.actions.postTransaction.handler({
              params: {
                transaction: preparedTxn
              }
            });
          }

          await wait(8000);
        });

        it('should forge valid blocks which contain the correct number of transactions', async () => {
          let newBlocks = chainChangeEvents.map(event => event.data.block);
          let blockList = await chainModule.actions.getBlocksFromHeight.handler({
            params: {
              height: 1,
              limit: 100
            }
          });
          let totalTxnCount = 0;
          for (let block of blockList) {
            totalTxnCount += block.numberOfTransactions;
          }
          assert.equal(totalTxnCount, 10);
        });

      });

    });

  });

  describe('block processing', async () => {

    let multisigClient;

    beforeEach(async () => {
      options = {
        genesisPath: './test/utils/genesis-functional.json',
        forgingPassphrase: 'clerk aware give dog reopen peasant duty cheese tobacco trouble gold angle',
        minTransactionsPerBlock: 0, // Enable forging empty blocks.
        forgingInterval: 5000,
        forgingBlockBroadcastDelay: 500,
        forgingSignatureBroadcastDelay: 500,
        propagationRandomness: 100,
        propagationTimeout: 3000
      };

      await chainModule.load(channel, options);
      await wait(2000);
      clientForger = createClient({
        adapter,
        store,
        networkSymbol: NETWORK_SYMBOL
      });
      await clientForger.connect({
        passphrase: options.forgingPassphrase
      });

      // Address: ldpos1f4db4c3ae469a987776493d47a81a70c245ed00
      walletAPassphrase = 'birth select quiz process bid raccoon memory village snow cable agent bean';

      clientA = createClient({
        adapter,
        store,
        networkSymbol: NETWORK_SYMBOL
      });
      await clientA.connect({
        passphrase: walletAPassphrase
      });
    });

    describe('when processing blocks which contain valid sig transfer transactions', async () => {

      beforeEach(async () => {
        for (let i = 0; i < 10; i++) {
          await wait(600);

          // Recipient passphrase: genius shoulder into daring armor proof cycle bench patrol paper grant picture
          let preparedTxn = await clientA.prepareTransaction({
            type: 'transfer',
            recipientAddress: 'ldposc917fe4c2a3a323fd221d4df44bb9ad0a3ecc3c8',
            amount: `${i + 1}00000000`,
            fee: `${i + 1}0000000`,
            timestamp: 100000,
            message: ''
          });
          await chainModule.actions.postTransaction.handler({
            params: {
              transaction: preparedTxn
            }
          });
        }

        await wait(8000);
      });

      it('should process all valid transactions within blocks and correctly update account balances', async () => {
        let newBlocks = chainChangeEvents.map(event => event.data.block);
        let blockList = await chainModule.actions.getBlocksFromHeight.handler({
          params: {
            height: 1,
            limit: 100
          }
        });
        let totalTxnCount = 0;
        let txnList = [];

        for (let block of blockList) {
          totalTxnCount += block.numberOfTransactions;
          let blockTxns = await chainModule.actions.getTransactionsFromBlock.handler({
            params: {
              blockId: block.id,
              offset: 0
            }
          });
          for (let txn of blockTxns) {
            txnList.push(txn);
          }
        }
        assert.equal(totalTxnCount, 10);
        assert.equal(txnList.length, 10);

        let [senderAccount, recipientAccount] = await Promise.all([
          chainModule.actions.getAccount.handler({
            params: {
              walletAddress: clientA.walletAddress
            }
          }),
          chainModule.actions.getAccount.handler({
            params: {
              walletAddress: 'ldposc917fe4c2a3a323fd221d4df44bb9ad0a3ecc3c8'
            }
          })
        ]);

        let initialAmount = 1000;
        let expectedSentAmount = 55;
        let expectedFees = 5.5;
        let unitSize = 100000000;
        assert.equal(senderAccount.balance, String((initialAmount - expectedSentAmount - expectedFees) * unitSize));
        assert.equal(recipientAccount.balance, String(expectedSentAmount * unitSize));
      });

    });

    describe('when processing a block multiple times which contains sig transactions due to database connection failure', async () => {
      let realUpsertBlockMethod;

      beforeEach(async () => {
        let hasFailed = false;
        realUpsertBlockMethod = chainModule.dal.upsertBlock;
        chainModule.dal.upsertBlock = function (...args) {
          let block = args[0];
          // Fail the first time only. This should force the block at height 2 to be re-processed.
          if (block.height === 2 && !hasFailed) {
            hasFailed = true;
            throw new Error('Failed to upsert block because of simulated database connection issue');
          }
          return realUpsertBlockMethod.apply(this, args);
        };
        for (let i = 0; i < 10; i++) {
          await wait(600);

          // Recipient passphrase: genius shoulder into daring armor proof cycle bench patrol paper grant picture
          let preparedTxn = await clientA.prepareTransaction({
            type: 'transfer',
            recipientAddress: 'ldposc917fe4c2a3a323fd221d4df44bb9ad0a3ecc3c8',
            amount: `${i + 1}00000000`,
            fee: `${i + 1}0000000`,
            timestamp: 100000,
            message: ''
          });
          await chainModule.actions.postTransaction.handler({
            params: {
              transaction: preparedTxn
            }
          });
        }

        await wait(8000);
      });

      afterEach(async () => {
        chainModule.dal.upsertBlock = realUpsertBlockMethod;
      });

      it('should update the state in an idempotent way', async () => {
        let newBlocks = chainChangeEvents.map(event => event.data.block);
        let blockList = await chainModule.actions.getBlocksFromHeight.handler({
          params: {
            height: 1,
            limit: 100
          }
        });
        let totalTxnCount = 0;
        let txnList = [];

        assert.equal(blockList.length >= 2, true);

        assert.equal(blockList[0].height, 1);
        assert.equal(blockList[1].height, 2);

        for (let block of blockList) {
          totalTxnCount += block.numberOfTransactions;
          let blockTxns = await chainModule.actions.getTransactionsFromBlock.handler({
            params: {
              blockId: block.id,
              offset: 0
            }
          });
          for (let txn of blockTxns) {
            txnList.push(txn);
          }
        }
        assert.equal(totalTxnCount, 10);
        assert.equal(txnList.length, 10);

        let [senderAccount, recipientAccount] = await Promise.all([
          chainModule.actions.getAccount.handler({
            params: {
              walletAddress: clientA.walletAddress
            }
          }),
          chainModule.actions.getAccount.handler({
            params: {
              walletAddress: 'ldposc917fe4c2a3a323fd221d4df44bb9ad0a3ecc3c8'
            }
          })
        ]);

        let initialAmount = 1000;
        let expectedSentAmount = 55;
        let expectedFees = 5.5;
        let unitSize = 100000000;
        assert.equal(senderAccount.balance, String((initialAmount - expectedSentAmount - expectedFees) * unitSize));
        assert.equal(recipientAccount.balance, String(expectedSentAmount * unitSize));
      });

    });

    describe('when processing blocks which contain valid multisig transfer transactions', async () => {

      beforeEach(async () => {
        // Address: ldpos3689799460f1aa80689bfd81bbd20314b616b88e
        multisigClient = createClient({
          adapter,
          store,
          networkSymbol: NETWORK_SYMBOL
        });
        await multisigClient.connect({
          passphrase: 'guitar sight absurd copper right amount habit boat trigger bundle high pudding'
        });

        // Address: ldpos367429ac94d4204823fba7e79076d794ee0144c5
        clientB = createClient({
          adapter,
          store,
          networkSymbol: NETWORK_SYMBOL
        });
        await clientB.connect({
          passphrase: 'trip timber saddle fine shock orbit lamp nominee subject pledge random wedding'
        });

        for (let i = 0; i < 5; i++) {
          await wait(1200);

          // Recipient passphrase: genius shoulder into daring armor proof cycle bench patrol paper grant picture
          let preparedTxn = multisigClient.prepareMultisigTransaction({
            type: 'transfer',
            recipientAddress: 'ldposc917fe4c2a3a323fd221d4df44bb9ad0a3ecc3c8',
            amount: `${i + 1}00000000`,
            fee: `${i + 1}0000000`,
            timestamp: 100000,
            message: ''
          });

          let memberASignature = await clientA.signMultisigTransaction(preparedTxn);
          let memberBSignature = await clientB.signMultisigTransaction(preparedTxn);

          multisigClient.attachMultisigTransactionSignature(preparedTxn, memberASignature);
          multisigClient.attachMultisigTransactionSignature(preparedTxn, memberBSignature);

          await chainModule.actions.postTransaction.handler({
            params: {
              transaction: preparedTxn
            }
          });
        }

        await wait(8000);
      });

      it('should process all valid transactions within blocks and correctly update account balances', async () => {
        let newBlocks = chainChangeEvents.map(event => event.data.block);
        let blockList = await chainModule.actions.getBlocksFromHeight.handler({
          params: {
            height: 1,
            limit: 100
          }
        });
        let totalTxnCount = 0;
        let txnList = [];

        for (let block of blockList) {
          totalTxnCount += block.numberOfTransactions;
          let blockTxns = await chainModule.actions.getTransactionsFromBlock.handler({
            params: {
              blockId: block.id,
              offset: 0
            }
          });
          for (let txn of blockTxns) {
            txnList.push(txn);
          }
        }
        assert.equal(totalTxnCount, 5);
        assert.equal(txnList.length, 5);

        let [senderAccount, recipientAccount] = await Promise.all([
          chainModule.actions.getAccount.handler({
            params: {
              walletAddress: multisigClient.walletAddress
            }
          }),
          chainModule.actions.getAccount.handler({
            params: {
              walletAddress: 'ldposc917fe4c2a3a323fd221d4df44bb9ad0a3ecc3c8'
            }
          })
        ]);

        let initialAmount = 300;
        let expectedSentAmount = 15;
        let expectedFees = 1.5;
        let unitSize = 100000000;
        assert.equal(senderAccount.balance, String((initialAmount - expectedSentAmount - expectedFees) * unitSize));
        assert.equal(recipientAccount.balance, String(expectedSentAmount * unitSize));
      });

    });

    describe('when processing a block multiple times which contains multisig transactions due to database connection failure', async () => {
      let realUpsertBlockMethod;

      beforeEach(async () => {
        let hasFailed = false;
        realUpsertBlockMethod = chainModule.dal.upsertBlock;
        chainModule.dal.upsertBlock = function (...args) {
          let block = args[0];
          // Fail the first time only. This should force the block at height 2 to be re-processed.
          if (block.height === 2 && !hasFailed) {
            hasFailed = true;
            throw new Error('Failed to upsert block because of simulated database connection issue');
          }
          return realUpsertBlockMethod.apply(this, args);
        };

        multisigClient = createClient({
          adapter,
          store,
          networkSymbol: NETWORK_SYMBOL
        });
        await multisigClient.connect({
          passphrase: 'guitar sight absurd copper right amount habit boat trigger bundle high pudding'
        });

        clientB = createClient({
          adapter,
          store,
          networkSymbol: NETWORK_SYMBOL
        });
        await clientB.connect({
          passphrase: 'trip timber saddle fine shock orbit lamp nominee subject pledge random wedding'
        });

        for (let i = 0; i < 5; i++) {
          await wait(1200);

          // Recipient passphrase: genius shoulder into daring armor proof cycle bench patrol paper grant picture
          let preparedTxn = multisigClient.prepareMultisigTransaction({
            type: 'transfer',
            recipientAddress: 'ldposc917fe4c2a3a323fd221d4df44bb9ad0a3ecc3c8',
            amount: `${i + 1}00000000`,
            fee: `${i + 1}0000000`,
            timestamp: 100000,
            message: ''
          });

          let memberASignature = await clientA.signMultisigTransaction(preparedTxn);
          let memberBSignature = await clientB.signMultisigTransaction(preparedTxn);

          multisigClient.attachMultisigTransactionSignature(preparedTxn, memberASignature);
          multisigClient.attachMultisigTransactionSignature(preparedTxn, memberBSignature);

          await chainModule.actions.postTransaction.handler({
            params: {
              transaction: preparedTxn
            }
          });
        }

        await wait(8000);
      });

      afterEach(async () => {
        chainModule.dal.upsertBlock = realUpsertBlockMethod;
      });

      it('should update the state in an idempotent way', async () => {
        let newBlocks = chainChangeEvents.map(event => event.data.block);
        let blockList = await chainModule.actions.getBlocksFromHeight.handler({
          params: {
            height: 1,
            limit: 100
          }
        });
        let totalTxnCount = 0;
        let txnList = [];

        assert.equal(blockList.length >= 2, true);

        assert.equal(blockList[0].height, 1);
        assert.equal(blockList[1].height, 2);

        for (let block of blockList) {
          totalTxnCount += block.numberOfTransactions;
          let blockTxns = await chainModule.actions.getTransactionsFromBlock.handler({
            params: {
              blockId: block.id,
              offset: 0
            }
          });
          for (let txn of blockTxns) {
            txnList.push(txn);
          }
        }
        assert.equal(totalTxnCount, 5);
        assert.equal(txnList.length, 5);

        let [senderAccount, recipientAccount] = await Promise.all([
          chainModule.actions.getAccount.handler({
            params: {
              walletAddress: multisigClient.walletAddress
            }
          }),
          chainModule.actions.getAccount.handler({
            params: {
              walletAddress: 'ldposc917fe4c2a3a323fd221d4df44bb9ad0a3ecc3c8'
            }
          })
        ]);

        let initialAmount = 300;
        let expectedSentAmount = 15;
        let expectedFees = 1.5;
        let unitSize = 100000000;
        assert.equal(senderAccount.balance, String((initialAmount - expectedSentAmount - expectedFees) * unitSize));
        assert.equal(recipientAccount.balance, String(expectedSentAmount * unitSize));
      });

    });

  });

  describe('transfer transaction', async () => {

    beforeEach(async () => {
      options = {
        genesisPath: './test/utils/genesis-functional.json',
        forgingPassphrase: 'clerk aware give dog reopen peasant duty cheese tobacco trouble gold angle',
        minTransactionsPerBlock: 0, // Enable forging empty blocks.
        forgingInterval: 5000,
        forgingBlockBroadcastDelay: 500,
        forgingSignatureBroadcastDelay: 500,
        propagationRandomness: 100,
        propagationTimeout: 3000
      };

      await chainModule.load(channel, options);
      clientForger = createClient({
        adapter,
        store,
        networkSymbol: NETWORK_SYMBOL
      });
      await clientForger.connect({
        passphrase: options.forgingPassphrase
      });

      // Address: ldpos1f4db4c3ae469a987776493d47a81a70c245ed00
      walletAPassphrase = 'birth select quiz process bid raccoon memory village snow cable agent bean';

      clientA = createClient({
        adapter,
        store,
        networkSymbol: NETWORK_SYMBOL
      });
      await clientA.connect({
        passphrase: walletAPassphrase
      });
    });

    describe('valid transfers', async () => {

      let firstRecipientClient;

      beforeEach(async () => {
        let preparedTxn = await clientA.prepareTransaction({
          type: 'transfer',
          recipientAddress: 'ldposc917fe4c2a3a323fd221d4df44bb9ad0a3ecc3c8',
          amount: '10000000000',
          fee: '10000000',
          timestamp: 100000,
          message: ''
        });
        await chainModule.actions.postTransaction.handler({
          params: {
            transaction: preparedTxn
          }
        });

        await wait(8000);

        firstRecipientClient = createClient({
          adapter,
          store,
          networkSymbol: NETWORK_SYMBOL
        });
        // Address: ldposc917fe4c2a3a323fd221d4df44bb9ad0a3ecc3c8
        await firstRecipientClient.connect({
          passphrase: 'genius shoulder into daring armor proof cycle bench patrol paper grant picture'
        });

        // Recipient passphrase: sniff there advice door hand eyebrow story eyebrow brief window mushroom legend
        let firstRecipientPreparedTxn = await firstRecipientClient.prepareTransaction({
          type: 'transfer',
          recipientAddress: 'ldposc586d60664f1c8658a1bcee2d7192c0fc3dc2c60',
          amount: '500000000',
          fee: '10000000',
          timestamp: 100000,
          message: ''
        });
        await chainModule.actions.postTransaction.handler({
          params: {
            transaction: firstRecipientPreparedTxn
          }
        });

        await wait(8000);
      });

      it('should update account balances', async () => {
        let [initialSenderAccount, firstRecipientAccount, secondRecipientAccount] = await Promise.all([
          chainModule.actions.getAccount.handler({
            params: {
              walletAddress: clientA.walletAddress
            }
          }),
          chainModule.actions.getAccount.handler({
            params: {
              walletAddress: firstRecipientClient.walletAddress
            }
          }),
          chainModule.actions.getAccount.handler({
            params: {
              walletAddress: 'ldposc586d60664f1c8658a1bcee2d7192c0fc3dc2c60'
            }
          })
        ]);
        assert.notEqual(initialSenderAccount, null);
        assert.equal(initialSenderAccount.balance, '89990000000');
        assert.notEqual(firstRecipientAccount, null);
        assert.equal(firstRecipientAccount.balance, '9490000000');
        assert.notEqual(firstRecipientAccount.sigPublicKey, firstRecipientAccount.nextSigPublicKey);
        assert.notEqual(secondRecipientAccount, null);
        assert.equal(secondRecipientAccount.balance, '500000000');
      });

    });

    describe('invalid transfer', async () => {
      let caughtError;

      beforeEach(async () => {
        caughtError = null;
        // Recipient passphrase: genius shoulder into daring armor proof cycle bench patrol paper grant picture
        let preparedTxn = await clientA.prepareTransaction({
          type: 'transfer',
          recipientAddress: 'ldposc917fe4c2a3a323fd221d4df44bb9ad0a3ecc3c8',
          amount: '100000000000',
          fee: '10000000',
          timestamp: 100000,
          message: ''
        });
        try {
          await chainModule.actions.postTransaction.handler({
            params: {
              transaction: preparedTxn
            }
          });
        } catch (error) {
          caughtError = error;
        }
      });

      it('should throw an error', async () => {
        assert.notEqual(caughtError, null);
      });

    });

  });

  describe('vote transaction', async () => {

    let caughtError;

    beforeEach(async () => {
      options = {
        genesisPath: './test/utils/genesis-functional.json',
        forgingPassphrase: 'clerk aware give dog reopen peasant duty cheese tobacco trouble gold angle',
        minTransactionsPerBlock: 0, // Enable forging empty blocks.
        forgingInterval: 5000,
        forgingBlockBroadcastDelay: 500,
        forgingSignatureBroadcastDelay: 500,
        propagationRandomness: 100,
        propagationTimeout: 3000,
        maxVotesPerAccount: 2
      };

      await chainModule.load(channel, options);
      clientForger = createClient({
        adapter,
        store,
        networkSymbol: NETWORK_SYMBOL
      });
      await clientForger.connect({
        passphrase: options.forgingPassphrase
      });

      // Address: ldpos1f4db4c3ae469a987776493d47a81a70c245ed00
      walletAPassphrase = 'birth select quiz process bid raccoon memory village snow cable agent bean';

      clientA = createClient({
        adapter,
        store,
        networkSymbol: NETWORK_SYMBOL
      });
      await clientA.connect({
        passphrase: walletAPassphrase
      });
    });

    describe('valid vote', async () => {

      beforeEach(async () => {
        let preparedTxn = await clientA.prepareTransaction({
          type: 'vote',
          delegateAddress: 'ldpos1f4db4c3ae469a987776493d47a81a70c245ed00',
          fee: '20000000',
          timestamp: 100000,
          message: ''
        });
        await chainModule.actions.postTransaction.handler({
          params: {
            transaction: preparedTxn
          }
        });

        await wait(8000);
      });

      it('should update the top delegate list', async () => {
        let activeDelegatesAfterList = await chainModule.actions.getForgingDelegates.handler();
        assert.equal(Array.isArray(activeDelegatesAfterList), true);
        assert.equal(activeDelegatesAfterList.length, 2);
        assert.equal(activeDelegatesAfterList[1].address, 'ldpos1f4db4c3ae469a987776493d47a81a70c245ed00');
        assert.equal(activeDelegatesAfterList[1].voteWeight, '99980000000');
      });

    });

    describe('invalid vote; already voted for delegate', async () => {

      beforeEach(async () => {
        caughtError = null;

        let preparedTxn = await clientA.prepareTransaction({
          type: 'vote',
          delegateAddress: 'ldposfacd5ebf967ebd87436bd5932a58168b9a1151e3',
          fee: '20000000',
          timestamp: 100000,
          message: ''
        });
        try {
          await chainModule.actions.postTransaction.handler({
            params: {
              transaction: preparedTxn
            }
          });
        } catch (error) {
          caughtError = error;
        }

        await wait(8000);
      });

      it('should send back an error', async () => {
        // Note that if we post multiple transactions for the same delegate in quick
        // succession, then both could end up being processed but one will be a no-op.
        // This error will only occur if the previous vote has already settled into a
        // block as is the case here.
        assert.notEqual(caughtError, null);
      });

    });

    describe('invalid vote; exceeded maximum number of votes per account', async () => {

      beforeEach(async () => {
        caughtError = null;

        let preparedTxn = await clientA.prepareTransaction({
          type: 'vote',
          delegateAddress: 'ldpos1f4db4c3ae469a987776493d47a81a70c245ed00',
          fee: '20000000',
          timestamp: 100000,
          message: ''
        });
        await chainModule.actions.postTransaction.handler({
          params: {
            transaction: preparedTxn
          }
        });

        let secondPreparedTxn = await clientA.prepareTransaction({
          type: 'vote',
          delegateAddress: 'ldpos367429ac94d4204823fba7e79076d794ee0144c5',
          fee: '20000000',
          timestamp: 100000,
          message: ''
        });
        try {
          await chainModule.actions.postTransaction.handler({
            params: {
              transaction: secondPreparedTxn
            }
          });
        } catch (error) {
          caughtError = error;
        }

        await wait(8000);
      });

      it('should send back an error', async () => {
        let activeDelegatesAfterList = await chainModule.actions.getForgingDelegates.handler();
        // A vote transaction may be accepted even if it turns out of be a no-op.
        assert.equal(caughtError, null);
        assert.equal(Array.isArray(activeDelegatesAfterList), true);
        assert.equal(activeDelegatesAfterList.length, 2);
      });

    });

  });

  describe('unvote transaction', async () => {

    beforeEach(async () => {
      options = {
        genesisPath: './test/utils/genesis-functional.json',
        forgingPassphrase: 'clerk aware give dog reopen peasant duty cheese tobacco trouble gold angle',
        minTransactionsPerBlock: 0, // Enable forging empty blocks.
        forgingInterval: 5000,
        forgingBlockBroadcastDelay: 500,
        forgingSignatureBroadcastDelay: 500,
        propagationRandomness: 100,
        propagationTimeout: 3000
      };

      await chainModule.load(channel, options);
      clientForger = createClient({
        adapter,
        store,
        networkSymbol: NETWORK_SYMBOL
      });
      await clientForger.connect({
        passphrase: options.forgingPassphrase
      });

      // Address: ldpos1f4db4c3ae469a987776493d47a81a70c245ed00
      walletAPassphrase = 'birth select quiz process bid raccoon memory village snow cable agent bean';

      clientA = createClient({
        adapter,
        store,
        networkSymbol: NETWORK_SYMBOL
      });
      await clientA.connect({
        passphrase: walletAPassphrase
      });
    });

    describe('valid unvote', async () => {
      let activeDelegatesBeforeList;

      beforeEach(async () => {
        activeDelegatesBeforeList = await chainModule.actions.getForgingDelegates.handler();

        let preparedTxn = await clientA.prepareTransaction({
          type: 'unvote',
          delegateAddress: 'ldposfacd5ebf967ebd87436bd5932a58168b9a1151e3',
          fee: '20000000',
          timestamp: 100000,
          message: ''
        });

        await chainModule.actions.postTransaction.handler({
          params: {
            transaction: preparedTxn
          }
        });

        await wait(8000);
      });

      it('should update the top delegate list', async () => {
        let account = await chainModule.actions.getAccount.handler({
          params: {
            walletAddress: clientA.walletAddress
          }
        });
        let activeDelegatesAfterList = await chainModule.actions.getForgingDelegates.handler();
        assert.equal(Array.isArray(activeDelegatesAfterList), true);
        assert.equal(activeDelegatesAfterList.length, 1);
        let expectedVoteWeight = BigInt(activeDelegatesBeforeList[0].voteWeight) - BigInt(account.balance);
        assert.equal(activeDelegatesAfterList[0].voteWeight, expectedVoteWeight.toString());
      });

    });

    describe('invalid unvote; unvoting an address which the voter is not voting for', async () => {

      let caughtError;

      beforeEach(async () => {
        activeDelegatesBeforeList = await chainModule.actions.getForgingDelegates.handler();

        let preparedTxn = await clientA.prepareTransaction({
          type: 'unvote',
          delegateAddress: 'ldpos367429ac94d4204823fba7e79076d794ee0144c5',
          fee: '20000000',
          timestamp: 100000,
          message: ''
        });

        try {
          await chainModule.actions.postTransaction.handler({
            params: {
              transaction: preparedTxn
            }
          });
        } catch (error) {
          caughtError = error;
        }

        await wait(8000);
      });

      it('should send back an error', async () => {
        assert.notEqual(caughtError, null);
      });

    });

  });

  describe('registerMultisigWallet transaction', async () => {

    beforeEach(async () => {
      options = {
        genesisPath: './test/utils/genesis-functional.json',
        forgingPassphrase: 'clerk aware give dog reopen peasant duty cheese tobacco trouble gold angle',
        minTransactionsPerBlock: 0, // Enable forging empty blocks.
        forgingInterval: 5000,
        forgingBlockBroadcastDelay: 500,
        forgingSignatureBroadcastDelay: 500,
        propagationRandomness: 100,
        propagationTimeout: 3000
      };

      await chainModule.load(channel, options);
      clientForger = createClient({
        adapter,
        store,
        networkSymbol: NETWORK_SYMBOL
      });
      await clientForger.connect({
        passphrase: options.forgingPassphrase
      });

      // Address: ldpos1f4db4c3ae469a987776493d47a81a70c245ed00
      clientA = createClient({
        adapter,
        store,
        networkSymbol: NETWORK_SYMBOL
      });
      await clientA.connect({
        passphrase: 'birth select quiz process bid raccoon memory village snow cable agent bean'
      });

      // Address: ldpos367429ac94d4204823fba7e79076d794ee0144c5
      clientB = createClient({
        adapter,
        store,
        networkSymbol: NETWORK_SYMBOL
      });
      await clientB.connect({
        passphrase: 'trip timber saddle fine shock orbit lamp nominee subject pledge random wedding'
      });
    });

    describe('valid registerMultisigWallet', async () => {

      let caughtError;

      beforeEach(async () => {
        let preparedTxn = await clientA.prepareTransaction({
          type: 'registerMultisigWallet',
          requiredSignatureCount: 2,
          memberAddresses: [
            'ldposfacd5ebf967ebd87436bd5932a58168b9a1151e3',
            'ldpos367429ac94d4204823fba7e79076d794ee0144c5'
          ],
          fee: '50000000',
          timestamp: 100000,
          message: ''
        });

        await chainModule.actions.postTransaction.handler({
          params: {
            transaction: preparedTxn
          }
        });

        await wait(8000);

        // Recipient passphrase: genius shoulder into daring armor proof cycle bench patrol paper grant picture
        let preparedTransferTxn = await clientA.prepareTransaction({
          type: 'transfer',
          recipientAddress: 'ldposc917fe4c2a3a323fd221d4df44bb9ad0a3ecc3c8',
          amount: '12300000000',
          fee: '10000000',
          timestamp: 100000,
          message: ''
        });
        try {
          await chainModule.actions.postTransaction.handler({
            params: {
              transaction: preparedTransferTxn
            }
          });
        } catch (error) {
          caughtError = error;
        }

        await wait(8000);
      });

      it('should convert sig account into multisig wallet', async () => {
        let account = await chainModule.actions.getAccount.handler({
          params: {
            walletAddress: clientA.walletAddress
          }
        });
        assert.equal(account.type, 'multisig');
        assert.equal(account.balance, '99950000000');
        assert.notEqual(caughtError, null);
      });

    });

    describe('multiple valid registerMultisigWallet', async () => {

      let accountBefore;
      let accountAfter;

      beforeEach(async () => {
        let preparedTxn = await clientA.prepareTransaction({
          type: 'registerMultisigWallet',
          requiredSignatureCount: 2,
          memberAddresses: [
            'ldposfacd5ebf967ebd87436bd5932a58168b9a1151e3',
            'ldpos367429ac94d4204823fba7e79076d794ee0144c5'
          ],
          fee: '50000000',
          timestamp: 100000,
          message: ''
        });

        await chainModule.actions.postTransaction.handler({
          params: {
            transaction: preparedTxn
          }
        });

        await wait(8000);

        accountBefore = await chainModule.actions.getAccount.handler({
          params: {
            walletAddress: clientA.walletAddress
          }
        });

        let preparedTxnB = await clientA.prepareMultisigTransaction({
          type: 'registerMultisigWallet',
          requiredSignatureCount: 1,
          memberAddresses: [
            'ldposfacd5ebf967ebd87436bd5932a58168b9a1151e3'
          ],
          fee: '50000000',
          timestamp: 100000,
          message: ''
        });

        let signatureA = await clientForger.signMultisigTransaction(preparedTxnB);
        let signatureB = await clientB.signMultisigTransaction(preparedTxnB);

        clientA.attachMultisigTransactionSignature(preparedTxnB, signatureA);
        clientA.attachMultisigTransactionSignature(preparedTxnB, signatureB);

        await chainModule.actions.postTransaction.handler({
          params: {
            transaction: preparedTxnB
          }
        });

        await wait(8000);

        accountAfter = await chainModule.actions.getAccount.handler({
          params: {
            walletAddress: clientA.walletAddress
          }
        });
      });

      it('should support re-registering an existing multisig wallet with a different set of member addresses', async () => {
        assert.equal(accountBefore.requiredSignatureCount, 2);
        assert.equal(accountAfter.requiredSignatureCount, 1);
        assert.equal(accountAfter.balance, '99900000000');
      });

    });

    describe('invalid registerMultisigWallet', async () => {

      let caughtError;

      beforeEach(async () => {
        let preparedTxn = await clientA.prepareTransaction({
          type: 'registerMultisigWallet',
          requiredSignatureCount: 3,
          memberAddresses: [
            'ldposfacd5ebf967ebd87436bd5932a58168b9a1151e3',
            'ldpos367429ac94d4204823fba7e79076d794ee0144c5'
          ],
          fee: '50000000',
          timestamp: 100000,
          message: ''
        });

        try {
          await chainModule.actions.postTransaction.handler({
            params: {
              transaction: preparedTxn
            }
          });
        } catch (error) {
          caughtError = error;
        }

        await wait(8000);
      });

      it('should send back an error', async () => {
        assert.notEqual(caughtError, null);
      });

    });

  });

  describe('registerSigDetails transaction', async () => {

    let caughtError;

    beforeEach(async () => {
      caughtError = null;

      options = {
        genesisPath: './test/utils/genesis-functional.json',
        forgingPassphrase: 'clerk aware give dog reopen peasant duty cheese tobacco trouble gold angle',
        minTransactionsPerBlock: 0, // Enable forging empty blocks.
        forgingInterval: 5000,
        forgingBlockBroadcastDelay: 500,
        forgingSignatureBroadcastDelay: 500,
        propagationRandomness: 100,
        propagationTimeout: 3000
      };

      await chainModule.load(channel, options);
      clientForger = createClient({
        adapter,
        store,
        networkSymbol: NETWORK_SYMBOL
      });
      await clientForger.connect({
        passphrase: options.forgingPassphrase
      });

      // Address: ldpos1f4db4c3ae469a987776493d47a81a70c245ed00
      clientA = createClient({
        adapter,
        store,
        networkSymbol: NETWORK_SYMBOL
      });
      await clientA.connect({
        passphrase: 'birth select quiz process bid raccoon memory village snow cable agent bean'
      });
    });

    describe('valid registerSigDetails', async () => {

      beforeEach(async () => {
        let preparedTxn = await clientA.prepareTransaction({
          type: 'registerSigDetails',
          newSigPublicKey: clientForger.sigPublicKey,
          newNextSigPublicKey: clientForger.nextSigPublicKey,
          newNextSigKeyIndex: clientForger.sigKeyIndex + 1,
          fee: '10000000',
          timestamp: 100000,
          message: ''
        });

        await chainModule.actions.postTransaction.handler({
          params: {
            transaction: preparedTxn
          }
        });

        await wait(8000);

        // Should allow control of an account to be transferred to a different user.
        clientForger.walletAddress = 'ldpos1f4db4c3ae469a987776493d47a81a70c245ed00';

        // Recipient passphrase: genius shoulder into daring armor proof cycle bench patrol paper grant picture
        let preparedTxnB = await clientForger.prepareTransaction({
          type: 'transfer',
          recipientAddress: 'ldposc917fe4c2a3a323fd221d4df44bb9ad0a3ecc3c8',
          amount: '2000000000',
          fee: '10000000',
          timestamp: 100000,
          message: ''
        });

        try {
          await chainModule.actions.postTransaction.handler({
            params: {
              transaction: preparedTxnB
            }
          });
        } catch (error) {
          caughtError = error;
        }

        await wait(8000);
      });

      it('should add all the necessary keys on the account', async () => {
        let account = await chainModule.actions.getAccount.handler({
          params: {
            walletAddress: clientA.walletAddress
          }
        });
        assert.equal(caughtError, null);
        assert.equal(account.balance, '97980000000');
      });

    });

    describe('invalid registerSigDetails', async () => {

      beforeEach(async () => {
        let preparedTxn = await clientA.prepareTransaction({
          type: 'registerSigDetails',
          newSigPublicKey: clientForger.sigPublicKey,
          newNextSigPublicKey: clientForger.nextSigPublicKey,
          newNextSigKeyIndex: -1,
          fee: '10000000',
          timestamp: 100000,
          message: ''
        });

        try {
          await chainModule.actions.postTransaction.handler({
            params: {
              transaction: preparedTxn
            }
          });
        } catch (error) {
          caughtError = error;
        }

        await wait(8000);
      });

      it('should send back an error', async () => {
        assert.notEqual(caughtError, null);
      });

    });

  });

  describe('registerMultisigDetails transaction', async () => {

    let caughtError;

    beforeEach(async () => {
      caughtError = null;

      options = {
        genesisPath: './test/utils/genesis-functional.json',
        forgingPassphrase: 'clerk aware give dog reopen peasant duty cheese tobacco trouble gold angle',
        minTransactionsPerBlock: 0, // Enable forging empty blocks.
        forgingInterval: 5000,
        forgingBlockBroadcastDelay: 500,
        forgingSignatureBroadcastDelay: 500,
        propagationRandomness: 100,
        propagationTimeout: 3000
      };

      await chainModule.load(channel, options);
      clientForger = createClient({
        adapter,
        store,
        networkSymbol: NETWORK_SYMBOL
      });
      await clientForger.connect({
        passphrase: options.forgingPassphrase
      });

      // Address: ldpos1f4db4c3ae469a987776493d47a81a70c245ed00
      clientA = createClient({
        adapter,
        store,
        networkSymbol: NETWORK_SYMBOL
      });
      await clientA.connect({
        passphrase: 'birth select quiz process bid raccoon memory village snow cable agent bean'
      });
    });

    describe('valid registerMultisigDetails', async () => {

      beforeEach(async () => {
        let preparedTxn = await clientA.prepareTransaction({
          type: 'registerMultisigDetails',
          newMultisigPublicKey: clientForger.multisigPublicKey,
          newNextMultisigPublicKey: clientForger.nextMultisigPublicKey,
          newNextMultisigKeyIndex: clientForger.multisigKeyIndex + 1,
          fee: '10000000',
          timestamp: 100000,
          message: ''
        });

        await chainModule.actions.postTransaction.handler({
          params: {
            transaction: preparedTxn
          }
        });

        await wait(8000);
      });

      it('should add all the necessary keys on the account', async () => {
        let account = await chainModule.actions.getAccount.handler({
          params: {
            walletAddress: clientA.walletAddress
          }
        });
        assert.equal(caughtError, null);
        assert.equal(account.multisigPublicKey, clientForger.multisigPublicKey);
        assert.equal(account.nextMultisigPublicKey, clientForger.nextMultisigPublicKey);
        assert.equal(account.nextMultisigKeyIndex, clientForger.multisigKeyIndex + 1);
      });

    });

    describe('invalid registerMultisigDetails', async () => {

      beforeEach(async () => {
        let preparedTxn = await clientA.prepareTransaction({
          type: 'registerMultisigDetails',
          newMultisigPublicKey: clientForger.sigPublicKey,
          newNextMultisigPublicKey: clientForger.nextSigPublicKey,
          newNextMultisigKeyIndex: -1,
          fee: '10000000',
          timestamp: 100000,
          message: ''
        });

        try {
          await chainModule.actions.postTransaction.handler({
            params: {
              transaction: preparedTxn
            }
          });
        } catch (error) {
          caughtError = error;
        }

        await wait(8000);
      });

      it('should send back an error', async () => {
        assert.notEqual(caughtError, null);
      });

    });

  });

  describe('registerForgingDetails transaction', async () => {

    let caughtError;

    beforeEach(async () => {
      caughtError = null;

      options = {
        genesisPath: './test/utils/genesis-functional.json',
        forgingPassphrase: 'clerk aware give dog reopen peasant duty cheese tobacco trouble gold angle',
        minTransactionsPerBlock: 0, // Enable forging empty blocks.
        forgingInterval: 5000,
        forgingBlockBroadcastDelay: 500,
        forgingSignatureBroadcastDelay: 500,
        propagationRandomness: 100,
        propagationTimeout: 3000
      };

      await chainModule.load(channel, options);
      clientForger = createClient({
        adapter,
        store,
        networkSymbol: NETWORK_SYMBOL
      });
      await clientForger.connect({
        passphrase: options.forgingPassphrase
      });

      // Address: ldpos1f4db4c3ae469a987776493d47a81a70c245ed00
      clientA = createClient({
        adapter,
        store,
        networkSymbol: NETWORK_SYMBOL
      });
      await clientA.connect({
        passphrase: 'birth select quiz process bid raccoon memory village snow cable agent bean'
      });
    });

    describe('valid registerForgingDetails', async () => {

      beforeEach(async () => {
        let preparedTxn = await clientA.prepareTransaction({
          type: 'registerForgingDetails',
          newForgingPublicKey: clientForger.forgingPublicKey,
          newNextForgingPublicKey: clientForger.nextForgingPublicKey,
          newNextForgingKeyIndex: clientForger.forgingKeyIndex + 1,
          fee: '10000000',
          timestamp: 100000,
          message: ''
        });

        await chainModule.actions.postTransaction.handler({
          params: {
            transaction: preparedTxn
          }
        });

        await wait(8000);
      });

      it('should add all the necessary keys on the account', async () => {
        let account = await chainModule.actions.getAccount.handler({
          params: {
            walletAddress: clientA.walletAddress
          }
        });
        assert.equal(caughtError, null);
        assert.equal(account.forgingPublicKey, clientForger.forgingPublicKey);
        assert.equal(account.nextForgingPublicKey, clientForger.nextForgingPublicKey);
        assert.equal(account.nextForgingKeyIndex, clientForger.forgingKeyIndex + 1);
      });

    });

    describe('invalid registerForgingDetails', async () => {

      beforeEach(async () => {
        let preparedTxn = await clientA.prepareTransaction({
          type: 'registerForgingDetails',
          newForgingPublicKey: clientForger.sigPublicKey,
          newNextForgingPublicKey: clientForger.nextSigPublicKey,
          newNextForgingKeyIndex: -1,
          fee: '10000000',
          timestamp: 100000,
          message: ''
        });

        try {
          await chainModule.actions.postTransaction.handler({
            params: {
              transaction: preparedTxn
            }
          });
        } catch (error) {
          caughtError = error;
        }

        await wait(8000);
      });

      it('should send back an error', async () => {
        assert.notEqual(caughtError, null);
      });

    });

  });

});<|MERGE_RESOLUTION|>--- conflicted
+++ resolved
@@ -9,15 +9,10 @@
 const { tearDownAllFixtures, destroyConnection } = require('ldpos-knex-dal/test/setup');
 const LDPoSChainModule = require('../index');
 
-<<<<<<< HEAD
-let dalLibPath = './test/utils/dal';
+const NETWORK_SYMBOL = 'ldpos';
+
 const useKnexDal = process.env.USE_KNEX_DAL;
-if (useKnexDal) {
-  dalLibPath = 'ldpos-knex-dal/src/index'
-}
-=======
-const NETWORK_SYMBOL = 'ldpos';
->>>>>>> 767985db
+const dalLibPath = useKnexDal ? 'ldpos-knex-dal/src/index' : './test/utils/dal';
 
 describe('Functional tests', async () => {
   let chainModule;
