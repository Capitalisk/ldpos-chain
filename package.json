{
  "name": "ldpos-chain",
  "version": "1.5.1",
  "description": "LDPoS chain module",
  "main": "index.js",
  "scripts": {
    "test": "mocha --reporter spec --timeout 40000 --slow 40000",
    "test:using-dal-knex": "USE_KNEX_DAL=true mocha --reporter spec --timeout 40000 --slow 40000"
  },
  "keywords": [
    "blockchain",
    "dpos"
  ],
  "author": "Jonathan Gros-Dubois",
  "license": "GPL-3.0",
  "dependencies": {
    "bip39": "^3.0.3",
<<<<<<< HEAD
    "ldpos-client": "^4.0.3",
    "ldpos-knex-dal": "git://github.com/Leasehold/ldpos-knex-dal/",
=======
    "ldpos-client": "^4.1.0",
>>>>>>> 767985db
    "lodash.shuffle": "^4.2.0",
    "proper-merkle": "^3.1.1",
    "writable-consumable-stream": "^2.0.0"
  },
  "devDependencies": {
    "mocha": "^8.2.1"
  }
}<|MERGE_RESOLUTION|>--- conflicted
+++ resolved
@@ -15,12 +15,8 @@
   "license": "GPL-3.0",
   "dependencies": {
     "bip39": "^3.0.3",
-<<<<<<< HEAD
-    "ldpos-client": "^4.0.3",
+    "ldpos-client": "^4.1.0",
     "ldpos-knex-dal": "git://github.com/Leasehold/ldpos-knex-dal/",
-=======
-    "ldpos-client": "^4.1.0",
->>>>>>> 767985db
     "lodash.shuffle": "^4.2.0",
     "proper-merkle": "^3.1.1",
     "writable-consumable-stream": "^2.0.0"
